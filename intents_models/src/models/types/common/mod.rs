--- conflicted
+++ resolved
@@ -1,19 +1,13 @@
-<<<<<<< HEAD
 mod dca_order;
-=======
 mod fulfillment;
->>>>>>> 547320ee
 mod limit_order;
 mod limit_order_request;
 
 use serde::{Deserialize, Serialize};
 use serde_with::{DisplayFromStr, PickFirst, serde_as};
 
-<<<<<<< HEAD
 pub use dca_order::*;
-=======
 pub use fulfillment::*;
->>>>>>> 547320ee
 pub use limit_order::*;
 pub use limit_order_request::*;
 
